/**
 * SPDX-FileCopyrightText: 2025 Nextcloud GmbH and Nextcloud contributors
 * SPDX-License-Identifier: AGPL-3.0-or-later
 */

import { expect } from '@playwright/test'
import type { Browser, Page } from '@playwright/test'

const fileIdPropfindBody = `<?xml version="1.0"?>
<d:propfind xmlns:d="DAV:" xmlns:oc="http://owncloud.org/ns">
	<d:prop>
		<oc:fileid />
	</d:prop>
</d:propfind>`

export async function openFilesApp(page: Page) {
	await page.goto('apps/files')
	await page.waitForURL(/apps\/files/)
	const newButton = page.getByRole('button', { name: 'New' })
	await expect(newButton).toBeVisible({ timeout: 30000 })
	await expect(newButton).toBeEnabled({ timeout: 30000 })
}

<<<<<<< HEAD
export async function waitForCanvas(page: Page) {
	await expect(page.locator('.excalidraw__canvas').first()).toBeVisible({ timeout: 20000 })
=======
export async function getCanvasForInteraction(page: Page) {
	const interactive = page.locator('.excalidraw__canvas.interactive')
	await interactive.first().waitFor({ state: 'visible', timeout: 10000 }).catch(() => {})
	if (await interactive.count()) {
		return interactive.first()
	}
	return page.locator('.excalidraw__canvas').first()
}

export async function waitForCanvas(page: Page, { timeout = 60000 }: { timeout?: number } = {}) {
	const loading = page.getByText('Loading whiteboard...')
	if (await loading.count()) {
		await expect(loading).toBeHidden({ timeout })
	}
	const canvas = page.locator('.excalidraw__canvas').first()
	await expect(canvas).toBeVisible({ timeout })
>>>>>>> f9675bca
	await dismissRecordingNotice(page)
}

export async function createWhiteboard(page: Page, { name }: { name?: string } = {}): Promise<string> {
	const boardName = name ?? `Whiteboard ${Date.now()}`
	const newButton = page.getByRole('button', { name: 'New' })
	await expect(newButton).toBeVisible({ timeout: 30000 })
	await newButton.click()

	const menuItem = page.getByRole('menuitem', { name: 'New whiteboard' })
	await expect(menuItem).toBeVisible({ timeout: 30000 })
	await menuItem.click()

	const nameField = page.getByRole('textbox', { name: /name/i })
	if (await nameField.count()) {
		await nameField.fill(boardName)
	} else {
		await page.keyboard.type(boardName)
	}

<<<<<<< HEAD
	await page.getByRole('button', { name: 'Create' }).click()

	try {
		await waitForCanvas(page)
		return
	} catch (error) {
		if (!name) {
			throw error
		}
	}

	await openFilesApp(page)
	await openWhiteboardFromFiles(page, name)
=======
	const createButton = page.getByRole('button', { name: 'Create' }).first()
	if (await createButton.count()) {
		await createButton.click()
	}
	try {
		await waitForCanvas(page, { timeout: 20000 })
	} catch (error) {
		await openFilesApp(page)
		await openWhiteboardFromFiles(page, boardName)
	}

	return boardName
>>>>>>> f9675bca
}

type Point = { x: number, y: number }

type OpenWhiteboardFromFilesOptions = {
	preferSharedView?: boolean
}

export async function addTextElement(page: Page, text: string, point: Point = { x: 600, y: 400 }): Promise<Point> {
	await page.getByTitle(/^Text/).locator('div').click()
	const canvas = await getCanvasForInteraction(page)
	let clickPoint = point
	if (await canvas.count()) {
		const box = await canvas.boundingBox()
		if (box) {
			clickPoint = {
				x: Math.min(box.width - 10, Math.max(10, point.x)),
				y: Math.min(box.height - 10, Math.max(10, point.y)),
			}
			await page.mouse.click(box.x + clickPoint.x, box.y + clickPoint.y, { force: true })
		} else {
			await canvas.click({ position: point, force: true })
		}
	} else {
		await page.getByText('Drawing canvas').click({ position: point, force: true })
	}

	const textArea = page.locator('textarea').first()
	for (let i = 0; i < 4; i++) {
		if (await textArea.isVisible()) {
			break
		}
		await page.waitForTimeout(300)
		if (await canvas.count()) {
			await canvas.click({ position: clickPoint, force: true })
		}
	}
	await expect(textArea).toBeVisible({ timeout: 8000 })
	await textArea.fill(text)

	await finalizeTextEditing(page)
	await expect(page.locator('.excalidraw-textEditorContainer textarea')).toBeHidden({ timeout: 5000 })

	return point
}

export async function openWhiteboardFromFiles(page: Page, name: string, options: OpenWhiteboardFromFilesOptions = {}) {
	const escaped = name.replace(/[.*+?^${}()|[\]\\]/g, '\\$&')
	const viewOrder = options.preferSharedView
		? ['apps/files/sharingin', 'apps/files/shareoverview', 'apps/files']
		: ['apps/files', 'apps/files/shareoverview']
	let activeViewId = 'files'
	let activeDir = '/'

	const attemptFindEntry = async () => {
		const searchBox = page.getByRole('searchbox', { name: /search here/i }).first()
		if (await searchBox.count()) {
			await searchBox.fill(name)
			await searchBox.press('Enter')
		}
		const candidates = [
			page.locator(`[data-entryname="${name}"]`).first(),
			page.locator(`[data-file="${name}"]`).first(),
			page.getByRole('row', { name: new RegExp(escaped, 'i') }).first(),
		]

		for (let attempt = 0; attempt < 60; attempt++) {
			for (const locator of candidates) {
				if (await locator.count()) {
					return locator
				}
			}
			await page.waitForTimeout(500)
		}
		return null
	}

	const visitView = async (path: string) => {
		await page.goto(path)
		await page.waitForURL(/apps\/files/, { timeout: 20000 }).catch(() => {})
		const currentUrl = new URL(await page.url())
		const viewSegment = currentUrl.pathname.split('/').filter(Boolean).pop() || 'files'
		activeViewId = viewSegment === 'files' ? 'files' : viewSegment
		activeDir = currentUrl.searchParams.get('dir') || '/'
		return attemptFindEntry()
	}

	let entry: ReturnType<Page['locator']> | null = null
	for (const path of viewOrder) {
		entry = await visitView(path)
		if (entry) {
			break
		}
	}


	if (!entry) {
		throw new Error(`Whiteboard file not found: ${name}`)
	}

	await expect(entry).toBeVisible({ timeout: 15000 })
	await entry.scrollIntoViewIfNeeded()

<<<<<<< HEAD
	const resolvedFileId = await entry.evaluate<string | null>((row) => {
		const element = row as HTMLElement
		const direct = element.getAttribute('data-cy-files-list-row-fileid')
			|| element.getAttribute('data-fileid')
			|| element.getAttribute('data-id')
		if (direct) {
			return direct
		}
		const nested = element.querySelector('[data-cy-files-list-row-fileid], [data-fileid], [data-id]') as HTMLElement | null
		return nested?.getAttribute('data-cy-files-list-row-fileid')
			|| nested?.getAttribute('data-fileid')
			|| nested?.getAttribute('data-id')
			|| null
	})
	const resolvedFileName = await entry.evaluate<string | null>((row) => {
		const element = row as HTMLElement
		const direct = element.getAttribute('data-cy-files-list-row-name')
			|| element.getAttribute('data-entryname')
			|| element.getAttribute('data-file')
		if (direct) {
			return direct
		}
		const ariaLabel = element.getAttribute('aria-label') || ''
		const ariaMatch = ariaLabel.match(/file \"([^\"]+)\"/)
		if (ariaMatch?.[1]) {
			return ariaMatch[1]
		}
		const text = element.textContent || ''
		const textMatch = text.match(/([\w\s.-]+\.(whiteboard|excalidraw))/i)
		if (textMatch?.[1]) {
			return textMatch[1]
		}
		return null
	})

	const openViaViewer = async () => {
		const fileNameToOpen = resolvedFileName || name
		if (!fileNameToOpen) {
			return false
		}
		const normalizedDir = activeDir && activeDir !== '/' ? activeDir.replace(/\/$/, '') : ''
		const filePath = normalizedDir ? `${normalizedDir}/${fileNameToOpen}` : `/${fileNameToOpen}`
		await page.waitForFunction(() => Boolean((window as any).OCA?.Viewer), { timeout: 10000 }).catch(() => {})
		const result = await page.evaluate(({ path }) => {
			const viewer = (window as any).OCA?.Viewer
			if (!viewer) {
				return { ok: false, reason: 'viewer-missing' }
			}
			const handlers = viewer.availableHandlers || []
			const hasWhiteboard = Array.isArray(handlers) && handlers.some((handler) => handler?.id === 'whiteboard')
			if (viewer.openWith && hasWhiteboard) {
				viewer.openWith('whiteboard', { path })
				return { ok: true }
			}
			if (viewer.open) {
				viewer.open({ path })
				return { ok: true }
			}
			return { ok: false, reason: 'open-missing' }
		}, { path: filePath })
		return Boolean(result?.ok)
	}

	const nameLink = entry.locator('[data-cy-files-list-row-name-link]').first()
	if (await nameLink.count()) {
		await nameLink.click()
=======
	const viewButton = entry.getByRole('button', { name: /view|open/i }).first()
	if (await viewButton.count()) {
		await viewButton.click()
>>>>>>> f9675bca
	} else {
		const viewButton = entry.getByRole('button', { name: /view/i }).first()
		if (await viewButton.count()) {
			await viewButton.click()
		} else {
<<<<<<< HEAD
			const nameCell = entry.locator('[data-cy-files-list-row-name]').first()
			if (await nameCell.count()) {
				await nameCell.click()
			} else {
				await entry.click()
			}
=======
			await entry.dblclick()
>>>>>>> f9675bca
		}
	}

	try {
		await waitForCanvas(page)
	} catch (error) {
		await entry.dblclick()
		try {
			await waitForCanvas(page)
		} catch (retryError) {
			const viewerOpened = await openViaViewer()
			if (viewerOpened) {
				try {
					await waitForCanvas(page)
					return
				} catch {
					// fallback below
				}
			}
			const fallbackFileId = resolvedFileId || await resolveFileIdByDav(page, name)
			if (!fallbackFileId) {
				throw retryError
			}
			await openWhiteboardById(page, fallbackFileId, { viewId: activeViewId, dir: activeDir })
			return
		}
	}
}

export async function newLoggedInPage(sourcePage: Page, browser: Browser) {
	const baseOrigin = new URL(await sourcePage.url()).origin
	const storageState = await sourcePage.context().storageState()
	const context = await browser.newContext({
		baseURL: `${baseOrigin}/index.php/`,
		storageState,
	})
	const page = await context.newPage()
	return page
}

export async function finalizeTextEditing(page: Page) {
	const editor = page.locator('.excalidraw-textEditorContainer textarea').first()
	if (await editor.count()) {
		await editor.press('Escape')
		await expect(editor).toBeHidden({ timeout: 5000 })
	}
}

export async function dismissRecordingNotice(page: Page) {
	const notice = page.locator('.recording-unavailable')
	if (await notice.count()) {
		const dismissButton = notice.getByRole('button', { name: 'Dismiss' })
		if (await dismissButton.count()) {
			await dismissButton.click({ timeout: 2000 }).catch(() => {})
		}
		await notice.waitFor({ state: 'detached', timeout: 5000 }).catch(() => {})
	}
}

export async function getBoardAuth(page: Page): Promise<{ fileId: number, jwt: string }> {
	await page.waitForFunction(() => {
		const load = window.OCP?.InitialState?.loadState
		return Boolean(load && load('whiteboard', 'file_id') && load('whiteboard', 'jwt'))
	}, { timeout: 20000 })

	const { fileId, jwt } = await page.evaluate(() => {
		const load = window.OCP?.InitialState?.loadState
		return {
			fileId: load ? Number(load('whiteboard', 'file_id')) : null,
			jwt: load ? String(load('whiteboard', 'jwt') || '') : null,
		}
	})

	if (!fileId || !jwt) {
		throw new Error('Whiteboard initial state missing identifiers')
	}

	return { fileId, jwt }
}

export async function openWhiteboardById(
	page: Page,
	fileId: number | string,
	{ viewId = 'files', dir = '/' }: { viewId?: string, dir?: string } = {},
) {
	const normalizedView = viewId.replace(/^\/+/, '').replace(/\/+$/, '') || 'files'
	const dirParam = encodeURIComponent(dir || '/')
	await page.goto(`apps/files/${normalizedView}/${fileId}?dir=${dirParam}&openfile=true`)
	await waitForCanvas(page)
}

async function resolveFileIdByDav(page: Page, name: string): Promise<string | null> {
	const origin = new URL(await page.url()).origin
	const userResponse = await page.request.get(`${origin}/ocs/v2.php/cloud/user?format=json`, {
		headers: { 'OCS-APIREQUEST': 'true' },
	})
	if (!userResponse.ok()) {
		return null
	}
	const userPayload = await userResponse.json().catch(() => null)
	const userId = userPayload?.ocs?.data?.id
	if (!userId) {
		return null
	}

	const requestToken = await page.evaluate(() => (window as any).OC?.requestToken
		|| (document.querySelector('head meta[name="requesttoken"]') as HTMLMetaElement | null)?.content
		|| null)

	const candidates = (() => {
		const lower = name.toLowerCase()
		if (lower.endsWith('.whiteboard') || lower.endsWith('.excalidraw')) {
			return [name]
		}
		return [`${name}.whiteboard`, `${name}.excalidraw`, name]
	})()

	for (const candidate of candidates) {
		const filePath = encodeURIComponent(candidate)
		const response = await page.request.fetch(`${origin}/remote.php/dav/files/${userId}/${filePath}`, {
			method: 'PROPFIND',
			headers: {
				Depth: '0',
				Accept: 'application/xml',
				'Content-Type': 'application/xml',
				...(requestToken ? { requesttoken: requestToken } : {}),
				'X-Requested-With': 'XMLHttpRequest',
			},
			data: fileIdPropfindBody,
		})

		if (!response.ok()) {
			continue
		}
		const xml = await response.text()
		const match = xml.match(/<(?:oc:)?fileid>([^<]+)<\/(?:oc:)?fileid>/)
		if (match?.[1]) {
			return match[1]
		}
	}

	return null
}

export async function fetchBoardContent(page: Page, auth: { fileId: number | string, jwt: string }) {
	const token = auth.jwt.startsWith('Bearer ') ? auth.jwt : `Bearer ${auth.jwt}`
	const maxAttempts = 5
	const retryDelayMs = 500

	for (let attempt = 0; attempt < maxAttempts; attempt++) {
		const response = await page.request.get(`apps/whiteboard/${auth.fileId}`, {
			headers: { Authorization: token },
		})

		if (response.ok()) {
			const body = await response.json()
			return body.data
		}

		const status = response.status()
		const text = await response.text().catch(() => '')
		const isLock = status === 409 || status === 423 || text.includes('locked')

		if (attempt < maxAttempts - 1 && isLock) {
			await page.waitForTimeout(retryDelayMs)
			continue
		}

		expect(response.ok()).toBeTruthy()
	}

	// Should never be reached, keep type expectations satisfied
	throw new Error('Failed to fetch board content after retries')
}

export async function captureBoardAuthFromSave(
	page: Page,
	{ containsText }: { containsText?: string } = {},
): Promise<{ fileId: number, jwt: string, apiPath: string }> {
	const saveResponse = await page.waitForResponse((response) => {
		const request = response.request()
		if (request.method() !== 'PUT') {
			return false
		}
		if (!response.url().includes('/apps/whiteboard/')) {
			return false
		}
		if (!containsText) {
			return true
		}
		return (request.postData() || '').includes(containsText)
	}, { timeout: 45000 })

	const authHeader = saveResponse.request().headers()['authorization']
	if (!authHeader) {
		throw new Error('Missing Authorization header on whiteboard save')
	}

	const apiPath = new URL(saveResponse.url()).pathname.replace('/index.php/', '')
	const parts = apiPath.split('/')
	const fileId = Number(parts.pop())
	if (!fileId || Number.isNaN(fileId)) {
		throw new Error(`Could not parse fileId from ${apiPath}`)
	}

	return { fileId, jwt: authHeader, apiPath }
}

export async function resolveStoredFileName(page: Page, displayName: string) {
	const fileRow = page.getByRole('row', { name: new RegExp(displayName) })
	await expect(fileRow).toBeVisible({ timeout: 30000 })

	const rawName = await fileRow.evaluate<string | null>((row) => {
		const element = row as HTMLElement
		const dataEntry = element.getAttribute('data-entryname') || element.getAttribute('data-file')
		if (dataEntry) {
			return dataEntry
		}

		const ariaLabel = element.getAttribute('aria-label') || ''
		const ariaMatch = ariaLabel.match(/file \"([^\"]+)\"/)
		if (ariaMatch?.[1]) {
			return ariaMatch[1]
		}

		const text = element.textContent || ''
		const textMatch = text.match(/([\w\s.-]+\.whiteboard|[\w\s.-]+\.excalidraw)/i)
		if (textMatch?.[1]) {
			return textMatch[1]
		}
		return null
	})

	if (!rawName) {
		throw new Error(`Could not resolve stored file name for ${displayName}`)
	}

	return rawName.trim().replace(/\s+(\.[^.]+)$/, '$1')
}

export async function createUserShare(page: Page, { fileName, shareWith, permissions }: { fileName: string, shareWith: string, permissions: number }) {
	const requestToken = await page.evaluate(() => (window as any).OC?.requestToken
		|| (document.querySelector('head meta[name="requesttoken"]') as HTMLMetaElement)?.content
		|| null)
	const baseOrigin = new URL(await page.url()).origin

	const candidates = (() => {
		const lower = fileName.toLowerCase()
		if (lower.endsWith('.whiteboard') || lower.endsWith('.excalidraw')) {
			return [fileName]
		}
		return [`${fileName}.whiteboard`, `${fileName}.excalidraw`, fileName]
	})()

	let lastApiError: string | null = null
	for (const candidate of candidates) {
		for (let attempt = 0; attempt < 5; attempt++) {
			const response = await page.request.post(`${baseOrigin}/ocs/v2.php/apps/files_sharing/api/v1/shares?format=json`, {
				form: {
					path: candidate,
					shareType: '0',
					shareWith,
					permissions: String(permissions),
				},
				headers: {
					'OCS-APIREQUEST': 'true',
					...(requestToken ? { requesttoken: requestToken } : {}),
					Accept: 'application/json',
				},
			})
			const data = await response.json().catch(() => null)
			const metaStatus = data?.ocs?.meta?.statuscode
			const shareId = data?.ocs?.data?.id
			if (metaStatus === 200 && shareId) {
				return shareId
			}
			lastApiError = JSON.stringify({
				status: response.status(),
				meta: data?.ocs?.meta,
			})

			const altResponse = await page.request.post(`${baseOrigin}/ocs/v2.php/apps/files_sharing/api/v1/shares?format=json`, {
				form: {
					path: `/${candidate}`,
					shareType: '0',
					shareWith,
					permissions: String(permissions),
				},
				headers: {
					'OCS-APIREQUEST': 'true',
					...(requestToken ? { requesttoken: requestToken } : {}),
					Accept: 'application/json',
				},
			})
			const altData = await altResponse.json().catch(() => null)
			const altStatus = altData?.ocs?.meta?.statuscode
			const altShareId = altData?.ocs?.data?.id
			if (altStatus === 200 && altShareId) {
				return altShareId
			}
			lastApiError = JSON.stringify({
				status: altResponse.status(),
				meta: altData?.ocs?.meta,
			})

			await page.waitForTimeout(500)
		}
	}

	// UI fallback inside Files app
	const escaped = fileName.replace(/[.*+?^${}()|[\]\\]/g, '\\$&')
	const row = page.locator(`[data-entryname="${fileName}"], [data-file="${fileName}"]`).first()
	const fallbackRow = row.count().then(count => count > 0 ? row : page.getByRole('row', { name: new RegExp(escaped, 'i') }).first())
	const targetRow = await fallbackRow
	await expect(targetRow).toBeVisible({ timeout: 30000 })

	const shareButton = async () => {
		const primary = targetRow.getByRole('button', { name: /sharing options|share/i }).first()
		if (await primary.count()) {
			return primary
		}
		return targetRow.getByRole('button', { name: /actions/i }).first()
	}

	const buttonToClick = await shareButton()
	await buttonToClick.click()

	const sharingTab = page.getByRole('tab', { name: /Sharing/i }).first()
	if (await sharingTab.count()) {
		await sharingTab.click()
	}

	const shareInputCandidates = () => [
		page.getByRole('textbox', { name: /Share|users or groups|Name or email|internal recipients|external recipients/i }).first(),
		page.getByRole('combobox', { name: /Share|users or groups|internal recipients|external recipients|Name or email/i }).first(),
	]

	let shareInput: ReturnType<Page['locator']> | null = null
	for (let attempt = 0; attempt < 5; attempt++) {
		for (const candidate of shareInputCandidates()) {
			if (await candidate.count()) {
				shareInput = candidate
				break
			}
		}
		if (shareInput) {
			break
		}
		await page.waitForTimeout(500)
	}

	if (!shareInput) {
		throw new Error(`Could not find sharing input field${lastApiError ? ` (API: ${lastApiError})` : ''}`)
	}

	await expect(shareInput).toBeVisible({ timeout: 20000 })
	await shareInput.fill(shareWith)
	await page.waitForTimeout(300)
	const suggestion = page.getByRole('option', { name: new RegExp(shareWith, 'i') }).first()
	if (await suggestion.count()) {
		await suggestion.click()
	} else {
		await page.keyboard.press('Enter')
	}

	const sharedEntry = page.getByText(shareWith, { exact: false }).first()
	if (await sharedEntry.count()) {
		await expect(sharedEntry).toBeVisible({ timeout: 20000 })
	}

	const saveShareButton = page.getByRole('button', { name: /save share/i }).first()
	if (await saveShareButton.count()) {
		await saveShareButton.click()
	}

	const canEditToggle = page.getByRole('checkbox', { name: /can edit/i }).first()
	if (await canEditToggle.count()) {
		const shouldEdit = permissions >= 15
		const isChecked = await canEditToggle.isChecked()
		if (shouldEdit !== isChecked) {
			await canEditToggle.click()
		}
	}

	return 'ui-fallback'
}<|MERGE_RESOLUTION|>--- conflicted
+++ resolved
@@ -21,10 +21,6 @@
 	await expect(newButton).toBeEnabled({ timeout: 30000 })
 }
 
-<<<<<<< HEAD
-export async function waitForCanvas(page: Page) {
-	await expect(page.locator('.excalidraw__canvas').first()).toBeVisible({ timeout: 20000 })
-=======
 export async function getCanvasForInteraction(page: Page) {
 	const interactive = page.locator('.excalidraw__canvas.interactive')
 	await interactive.first().waitFor({ state: 'visible', timeout: 10000 }).catch(() => {})
@@ -41,7 +37,6 @@
 	}
 	const canvas = page.locator('.excalidraw__canvas').first()
 	await expect(canvas).toBeVisible({ timeout })
->>>>>>> f9675bca
 	await dismissRecordingNotice(page)
 }
 
@@ -62,21 +57,6 @@
 		await page.keyboard.type(boardName)
 	}
 
-<<<<<<< HEAD
-	await page.getByRole('button', { name: 'Create' }).click()
-
-	try {
-		await waitForCanvas(page)
-		return
-	} catch (error) {
-		if (!name) {
-			throw error
-		}
-	}
-
-	await openFilesApp(page)
-	await openWhiteboardFromFiles(page, name)
-=======
 	const createButton = page.getByRole('button', { name: 'Create' }).first()
 	if (await createButton.count()) {
 		await createButton.click()
@@ -89,7 +69,6 @@
 	}
 
 	return boardName
->>>>>>> f9675bca
 }
 
 type Point = { x: number, y: number }
@@ -193,7 +172,6 @@
 	await expect(entry).toBeVisible({ timeout: 15000 })
 	await entry.scrollIntoViewIfNeeded()
 
-<<<<<<< HEAD
 	const resolvedFileId = await entry.evaluate<string | null>((row) => {
 		const element = row as HTMLElement
 		const direct = element.getAttribute('data-cy-files-list-row-fileid')
@@ -260,26 +238,17 @@
 	const nameLink = entry.locator('[data-cy-files-list-row-name-link]').first()
 	if (await nameLink.count()) {
 		await nameLink.click()
-=======
-	const viewButton = entry.getByRole('button', { name: /view|open/i }).first()
-	if (await viewButton.count()) {
-		await viewButton.click()
->>>>>>> f9675bca
 	} else {
-		const viewButton = entry.getByRole('button', { name: /view/i }).first()
+		const viewButton = entry.getByRole('button', { name: /view|open/i }).first()
 		if (await viewButton.count()) {
 			await viewButton.click()
 		} else {
-<<<<<<< HEAD
 			const nameCell = entry.locator('[data-cy-files-list-row-name]').first()
 			if (await nameCell.count()) {
 				await nameCell.click()
 			} else {
-				await entry.click()
-			}
-=======
-			await entry.dblclick()
->>>>>>> f9675bca
+				await entry.dblclick()
+			}
 		}
 	}
 
