--- conflicted
+++ resolved
@@ -7,19 +7,17 @@
 	LiveCollaborationTrigger,
 	MainMenu,
 	sceneCoordsToViewportCoords,
-<<<<<<< HEAD
-	useHandleLibrary
-} from '@excalidraw/excalidraw'
-=======
 	useHandleLibrary,
 	viewportCoordsToSceneCoords
 } from '@excalidraw/excalidraw'
-
->>>>>>> 568e375a
 import './App.scss'
-import { resolvablePromise } from './utils'
-
-import type { AppState, ExcalidrawImperativeAPI, ExcalidrawInitialDataState } from '@excalidraw/excalidraw/types/types'
+import { resolvablePromise, withBatchedUpdates, withBatchedUpdatesThrottled } from './utils'
+import type {
+	AppState,
+	ExcalidrawImperativeAPI,
+	ExcalidrawInitialDataState,
+	PointerDownState
+} from '@excalidraw/excalidraw/types/types'
 import { Collab } from './collaboration/collab'
 import type { ResolvablePromise } from '@excalidraw/excalidraw/types/utils'
 import type { NonDeletedExcalidrawElement } from '@excalidraw/excalidraw/types/element/types'
@@ -45,27 +43,15 @@
 export default function App() {
 	const darkMode = window.matchMedia('(prefers-color-scheme: dark)').matches
 	const appRef = useRef<any>(null)
-<<<<<<< HEAD
 	const [viewModeEnabled] = useState(false)
 	const [zenModeEnabled] = useState(false)
 	const [gridModeEnabled] = useState(false)
-	const [theme] = useState('light')
-	const [isCollaborating] = useState(true)
-=======
-	const [viewModeEnabled, setViewModeEnabled] = useState(false)
-	const [zenModeEnabled, setZenModeEnabled] = useState(false)
-	const [gridModeEnabled, setGridModeEnabled] = useState(false)
-	const [blobUrl, setBlobUrl] = useState<string>('')
-	const [canvasUrl, setCanvasUrl] = useState<string>('')
-	const [exportWithDarkMode, setExportWithDarkMode] = useState(false)
-	const [exportEmbedScene, setExportEmbedScene] = useState(false)
-	const [theme, setTheme] = useState(darkMode ? 'dark' : 'light')
-	const [isCollaborating, setIsCollaborating] = useState(false)
->>>>>>> 568e375a
+	const [theme] = useState(darkMode ? 'dark' : 'light')
+	const [isCollaborating] = useState(false)
 	const [commentIcons, setCommentIcons] = useState<{ [id: string]: Comment }>(
 		{}
 	)
-	const [comments, setComment] = useState<Comment | null>(null)
+	const [comment, setComment] = useState<Comment | null>(null)
 	const initialData = {
 		elements: [],
 		scrollToContent: true
@@ -75,7 +61,7 @@
 		promise: ResolvablePromise<ExcalidrawInitialDataState | null>;
 	}>({ promise: null! })
 	if (!initialStatePromiseRef.current.promise) {
-		initialStatePromiseRef.current.promise = resolvablePromise<ExcalidrawInitialDataState | null>()
+		initialStatePromiseRef.current.promise = resolvablePromise()
 	}
 
 	const [
@@ -171,8 +157,6 @@
 		})
 	}
 
-<<<<<<< HEAD
-=======
 	const onPointerMoveFromPointerDownHandler = (
 		pointerDownState: PointerDownState,
 	) => {
@@ -372,7 +356,6 @@
 		)
 	}
 
->>>>>>> 568e375a
 	const renderMenu = () => {
 		return (
 			<MainMenu>
@@ -387,11 +370,8 @@
 			<div className="excalidraw-wrapper">
 				<Excalidraw
 					excalidrawAPI={(api: ExcalidrawImperativeAPI) => {
-<<<<<<< HEAD
-=======
 						console.log(api)
 						console.log('Setting API')
->>>>>>> 568e375a
 						setExcalidrawAPI(api)
 					}}
 					initialData={initialStatePromiseRef.current.promise}
@@ -403,18 +383,11 @@
 					zenModeEnabled={zenModeEnabled}
 					gridModeEnabled={gridModeEnabled}
 					theme={theme}
-<<<<<<< HEAD
-					autoFocus={true}
-					name="Whiteboard"
-					UIOptions={{
-						canvasActions: { loadScene: false }
-=======
 					name="Custom name of drawing"
 					UIOptions={{
 						canvasActions: {
 							loadScene: false,
 						},
->>>>>>> 568e375a
 					}}
 					renderTopRightUI={renderTopRightUI}
 					onLinkOpen={onLinkOpen}
