<!--
  - SPDX-FileCopyrightText: 2024 Nextcloud GmbH and Nextcloud contributors
  - SPDX-License-Identifier: AGPL-3.0-or-later
-->

# Nextcloud Whiteboard

[![REUSE status](https://api.reuse.software/badge/github.com/nextcloud/whiteboard)](https://api.reuse.software/info/github.com/nextcloud/whiteboard)

The official whiteboard app for Nextcloud. Create and share whiteboards with real-time collaboration.

## Features

- 🎨 Drawing shapes, writing text, connecting elements
- 📝 Real-time collaboration with semi-offline support
- 💾 Client-first architecture with local storage
- 🔄 Automatic sync between local and server storage
- 🌐 Works semi-offline - changes saved locally and synced when online (websocker server configured successfully)
- 💪 Built on [Excalidraw](https://github.com/excalidraw/excalidraw)

## Architecture

Nextcloud Whiteboard uses a **client-first architecture** that prioritizes browser-based functionality:

- **Browser-First**: All whiteboard functionality works directly in the browser
- **Local Storage**: Changes are immediately saved to browser storage (IndexedDB)
- **Real-time Collaboration**: WebSocket server handles live collaboration sessions
- **Simplified Connectivity**: Only browsers need to connect to the websocket server
- **Reduced Dependencies**: Websocket server is only needed for real-time collaboration, not basic functionality

## Installation & Setup

### WebSocket Server for Real-time Collaboration

The websocket server handles real-time collaboration sessions between users. **Important**: The websocket server is only needed for live collaboration - basic whiteboard functionality works without it.

#### Connectivity Requirements

**Essential (for real-time collaboration):**
- User browsers need HTTP(S) access to the websocket server
- Nextcloud and websocket server share a JWT secret for authentication

#### Configuration

Configure Nextcloud with the websocket server details: (Can be configured in the Nextcloud admin settings)

```bash
occ config:app:set whiteboard collabBackendUrl --value="https://nextcloud.local:3002"
occ config:app:set whiteboard jwt_secret_key --value="some-random-secret"
```

### Running the WebSocket Server

#### Node.js

```bash
npm ci
JWT_SECRET_KEY="some-random-secret" NEXTCLOUD_URL=https://nextcloud.local npm run server:start
```

#### Docker

```bash
<<<<<<< HEAD
docker run -e JWT_SECRET_KEY=some-random -e NEXTCLOUD_URL=https://nextcloud.local --rm ghcr.io/nextcloud-releases/whiteboard:stable
=======
docker run -e JWT_SECRET_KEY=some-random-secret -e NEXTCLOUD_URL=https://nextcloud.local -p 3002:3002 --rm ghcr.io/nextcloud-releases/whiteboard:release
>>>>>>> 807aa3cd
```

Or using Docker Compose:

```yaml
services:
<<<<<<< HEAD
  nextcloud-whiteboard-server:
    image: ghcr.io/nextcloud-releases/whiteboard:stable
=======
  whiteboard-server:
    image: ghcr.io/nextcloud-releases/whiteboard:release
>>>>>>> 807aa3cd
    ports:
      - "3002:3002"
    environment:
      NEXTCLOUD_URL: https://nextcloud.local
      JWT_SECRET_KEY: some-random-secret
```

**Environment Variables:**
- `JWT_SECRET_KEY`: Must match the secret configured in Nextcloud
- `NEXTCLOUD_URL`: Used for JWT token validation (not for server-to-server communication)

## Reverse Proxy Configuration

If running the websocket server manually, configure your reverse proxy to expose it:

<details>
<summary>Apache Configuration</summary>

**Apache >= 2.4.47:**
```apache
ProxyPass /whiteboard/ http://localhost:3002/ upgrade=websocket
```

**Apache < 2.4.47:**
```apache
ProxyPass /whiteboard/ http://localhost:3002/
RewriteEngine on
RewriteCond %{HTTP:Upgrade} websocket [NC]
RewriteCond %{HTTP:Connection} upgrade [NC]
RewriteRule ^/?whiteboard/(.*) "ws://localhost:3002/$1" [P,L]
```
</details>

<details>
<summary>Nginx Configuration</summary>

```nginx
location /whiteboard/ {
    proxy_set_header X-Forwarded-For $proxy_add_x_forwarded_for;
    proxy_set_header Host $host;
    proxy_pass http://localhost:3002/;
    proxy_http_version 1.1;
    proxy_set_header Upgrade $http_upgrade;
    proxy_set_header Connection "upgrade";
}
```
</details>

<details>
<summary>Other Reverse Proxies</summary>

**Caddy v2:**
```caddy
handle_path /whiteboard/* {
    reverse_proxy http://127.0.0.1:3002
}
```

**Traefik v3:**
```yaml
- traefik.http.services.whiteboard.loadbalancer.server.port=3002
- traefik.http.middlewares.strip-whiteboard.stripprefix.prefixes=/whiteboard
- traefik.http.routers.whiteboard.rule=Host(`nextcloud.example.com`) && PathPrefix(`/whiteboard`)
- traefik.http.routers.whiteboard.middlewares=strip-whiteboard
```
</details>

## WebSocket Server Configuration

The websocket server handles real-time collaboration sessions (not critical whiteboard data):

### Collaboration Data Storage

**LRU Cache (Default)**
- In-memory session storage, simple setup
- Suitable for most deployments
- Session data cleared on restart (whiteboard data remains safe in Nextcloud/local storage)

```bash
STORAGE_STRATEGY=lru
```

**Redis**
- For multi-server setups or session persistence
- Enables horizontal scaling with Redis Streams

```bash
STORAGE_STRATEGY=redis
REDIS_URL=redis://[username:password@]host[:port][/database_number]
```

### Scaling (Optional)

For high-traffic environments with multiple websocket servers:

1. Use Redis for shared session state
2. Configure load balancer with session stickiness
3. Redis Streams handles WebSocket scaling automatically

## Troubleshooting

### Connection Issues

**Real-time Collaboration Not Working**
- Verify JWT secrets match between Nextcloud and websocket server
- Check that user browsers can access the websocket server URL
- Ensure reverse proxy correctly handles WebSocket upgrades
- Check browser console for connection errors

### Known Issues

**Legacy Integration App Conflict**
If you previously had `integration_whiteboard` installed, remove any whiteboard entries from `config/mimetypealiases.json` and run:
```bash
occ maintenance:mimetype:update-db
occ maintenance:mimetype:update-js
```

**Misleading Admin Errors**
Admin connectivity checks may show false negatives in Docker/proxy environments. These errors don't affect actual functionality since the architecture is client-first. Focus on browser-based connectivity tests instead.

## Development

To build the project locally:

```bash
npm ci
npm run build
```

For development with hot reload:
```bash
npm run watch
```

To run the websocket server in development:
```bash
npm run server:watch
```<|MERGE_RESOLUTION|>--- conflicted
+++ resolved
@@ -61,24 +61,15 @@
 #### Docker
 
 ```bash
-<<<<<<< HEAD
-docker run -e JWT_SECRET_KEY=some-random -e NEXTCLOUD_URL=https://nextcloud.local --rm ghcr.io/nextcloud-releases/whiteboard:stable
-=======
-docker run -e JWT_SECRET_KEY=some-random-secret -e NEXTCLOUD_URL=https://nextcloud.local -p 3002:3002 --rm ghcr.io/nextcloud-releases/whiteboard:release
->>>>>>> 807aa3cd
+docker run -e JWT_SECRET_KEY=some-random-secret -e NEXTCLOUD_URL=https://nextcloud.local -p 3002:3002 --rm ghcr.io/nextcloud-releases/whiteboard:stable
 ```
 
 Or using Docker Compose:
 
 ```yaml
 services:
-<<<<<<< HEAD
   nextcloud-whiteboard-server:
     image: ghcr.io/nextcloud-releases/whiteboard:stable
-=======
-  whiteboard-server:
-    image: ghcr.io/nextcloud-releases/whiteboard:release
->>>>>>> 807aa3cd
     ports:
       - "3002:3002"
     environment:
